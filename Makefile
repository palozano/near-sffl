############################# HELP MESSAGE #############################
# Make sure the help command stays first, so that it's printed by default when `make` is called without arguments
.PHONY: help tests
help:
	@grep -E '^[a-zA-Z0-9_-]+:.*?## .*$$' $(MAKEFILE_LIST) | awk 'BEGIN {FS = ":.*?## "}; {printf "\033[36m%-30s\033[0m %s\n", $$1, $$2}'

OPERATOR_BLS_KEY_PASS=fDUMDLmBROwlzzPXyIcy
OPERATOR_ECDSA_KEY_PASS=EnJuncq01CiVk9UbuBYl
AGGREGATOR_ECDSA_PRIV_KEY=0x2a871d0798f97d79848a013d4936a73bf4cc922c825d33c1cf7073dff6d409c6
CHALLENGER_ECDSA_PRIV_KEY=0x5de4111afa1a4b94908f83103eb1f1706367c2e68ca870fc3fb9a804cdab365a

INDEXER_NEAR_ENV=localnet
INDEXER_NEAR_HELPER_ACCOUNT=near
INDEXER_NEAR_CLI_LOCALNET_KEY_PATH=${HOME}/.near/localnet/validator_key.json

CHAINID=31337
DEPLOYMENT_FILES_DIR=contracts/evm/script/output/${CHAINID}

-----------------------------: ##

___CONTRACTS___: ##

deploy-eigenlayer-contracts-to-anvil-and-save-state: ## Deploy eigenlayer
	./tests/anvil/deploy-eigenlayer-save-anvil-state.sh

deploy-sffl-contracts-to-anvil-and-save-state: ## Deploy avs
	./tests/anvil/deploy-avs-save-anvil-state.sh

deploy-all-to-anvil-and-save-state: deploy-eigenlayer-contracts-to-anvil-and-save-state deploy-sffl-contracts-to-anvil-and-save-state ## deploy eigenlayer, shared avs contracts, and inc-sq contracts

start-anvil-chain-with-el-and-avs-deployed: ## starts anvil from a saved state file (with el and avs contracts deployed)
	./tests/anvil/start-anvil-chain-with-el-and-avs-deployed.sh

start-rollup-anvil-chain-with-avs-deployed: ## starts an anvil instance with the rollup avs contracts
	./tests/anvil/start-rollup-anvil-chain-with-avs-deployed.sh

setup-near-da: export NEAR_ENV=$(INDEXER_NEAR_ENV)
setup-near-da: export NEAR_HELPER_ACCOUNT=$(INDEXER_NEAR_HELPER_ACCOUNT)
setup-near-da: export NEAR_CLI_LOCALNET_KEY_PATH=$(INDEXER_NEAR_CLI_LOCALNET_KEY_PATH)
setup-near-da:
	near create-account da.test.near --masterAccount test.near
	near deploy da.test.near ./tests/near/near_da_blob_store.wasm --initFunction "new" --initArgs "{}" --masterAccount test.near

bindings: ## generates contract bindings
	cd contracts && ./generate-go-bindings.sh

___DOCKER___: ##
docker-build-indexer:
	docker build -t near-sffl-indexer -f ./indexer/Dockerfile .
docker-build-relayer:
	docker build -t near-sffl-test-relayer -f ./relayer/cmd/Dockerfile .
docker-build-aggregator:
	docker build -t near-sffl-aggregator -f ./aggregator/cmd/Dockerfile .
docker-build-operator:
	docker build -t near-sffl-operator -f ./operator/cmd/Dockerfile .
docker-build-plugin:
	docker build -t near-sffl-operator-plugin -f ./plugin/cmd/Dockerfile .
docker-build-images: docker-build-indexer docker-build-relayer docker-build-aggregator docker-build-operator docker-build-plugin ## builds and publishes indexer, operator and aggregator docker images
docker-start-everything: docker-build-images ## starts aggregator and operator docker containers
	docker compose up

__CLI__: ##

cli-setup-operator: export OPERATOR_BLS_KEY_PASSWORD=$(OPERATOR_BLS_KEY_PASS)
cli-setup-operator: export OPERATOR_ECDSA_KEY_PASSWORD=$(OPERATOR_ECDSA_KEY_PASS)
cli-setup-operator: send-fund cli-register-operator-with-eigenlayer cli-deposit-into-mocktoken-strategy cli-register-operator-with-avs ## registers operator with eigenlayer and avs

cli-register-operator-with-eigenlayer: ## registers operator with delegationManager
	go run cli/main.go --config config-files/operator.anvil.yaml register-operator-with-eigenlayer

cli-deposit-into-mocktoken-strategy: ##
	./scripts/deposit-into-mocktoken-strategy.sh

cli-register-operator-with-avs: ##
	go run cli/main.go --config config-files/operator.anvil.yaml register-operator-with-avs

cli-deregister-operator-with-avs: ##
	go run cli/main.go --config config-files/operator.anvil.yaml deregister-operator-with-avs

cli-print-operator-status: ##
	go run cli/main.go --config config-files/operator.anvil.yaml print-operator-status

send-fund: ## sends fund to the first operator saved in tests/keys/ecdsa/*
	cast send 0xD5A0359da7B310917d7760385516B2426E86ab7f --value 10ether --private-key 0x2a871d0798f97d79848a013d4936a73bf4cc922c825d33c1cf7073dff6d409c6 --rpc-url http://127.0.0.1:8545

-----------------------------: ##
# We pipe all zapper logs through https://github.com/maoueh/zap-pretty so make sure to install it
# TODO: piping to zap-pretty only works when zapper environment is set to production, unsure why
____OFFCHAIN_SOFTWARE___: ##
start-aggregator: ##
	go run aggregator/cmd/main.go --config config-files/aggregator.yaml \
		--sffl-deployment ${DEPLOYMENT_FILES_DIR}/sffl_avs_deployment_output.json \
		--ecdsa-private-key ${AGGREGATOR_ECDSA_PRIV_KEY} \
		2>&1 | zap-pretty

start-operator: export OPERATOR_BLS_KEY_PASSWORD=fDUMDLmBROwlzzPXyIcy
start-operator: export OPERATOR_ECDSA_KEY_PASSWORD=EnJuncq01CiVk9UbuBYl
start-operator: ##
	go run operator/cmd/main.go --config config-files/operator.anvil.yaml \
		2>&1 | zap-pretty

start-indexer: ##
	cargo run -p indexer --release -- --home-dir ~/.near/localnet init --chain-id localnet
	cargo run -p indexer --release -- --home-dir ~/.near/localnet run --da-contract-ids da.test.near --rollup-ids 2 --rmq-address "amqp://127.0.0.1:5672"

start-test-relayer: ##
	go run relayer/cmd/main.go --rpc-url ws://127.0.0.1:8546 --da-account-id da.test.near

run-plugin: ##
	go run plugin/cmd/main.go --config config-files/operator.anvil.yaml
-----------------------------: ##
_____HELPER_____: ##
mocks: ## generates mocks for tests
	go install go.uber.org/mock/mockgen@v0.3.0
	go generate ./...

tests-unit: ## runs all unit tests
	go test $$(go list ./... | grep -v /integration) -race -count=1 -coverprofile=coverage.out -covermode=atomic
	go tool cover -html=coverage.out -o coverage.html

tests-contract: ## runs all forge tests
	cd contracts/evm && forge test

# TODO: Currently we cannot use the race detector with `integration_test.go`
tests-integration: ## runs all integration tests
	go test ./tests/integration/integration_test.go -v -count=1
<<<<<<< HEAD
	go test ./tests/integration/registration_test.go -v -race -count=1
=======
	go test ./tests/integration/registration_test.go -v -count=1

## runs linter on all files
## TODO: For now, only Go files are linted
lint:
	golangci-lint run
>>>>>>> 50e67050
<|MERGE_RESOLUTION|>--- conflicted
+++ resolved
@@ -124,13 +124,9 @@
 # TODO: Currently we cannot use the race detector with `integration_test.go`
 tests-integration: ## runs all integration tests
 	go test ./tests/integration/integration_test.go -v -count=1
-<<<<<<< HEAD
 	go test ./tests/integration/registration_test.go -v -race -count=1
-=======
-	go test ./tests/integration/registration_test.go -v -count=1
 
 ## runs linter on all files
 ## TODO: For now, only Go files are linted
 lint:
-	golangci-lint run
->>>>>>> 50e67050
+	golangci-lint run