---
sidebar_position: 1
---

# Overview

The Nuffle Fast Finality Layer (NFFL, formerly SFFL) aims to provide a fast settlement
layer that allows participating networks to quickly access information from
other networks in a safe way.

In order to achieve this, NFFL leverages both [NEAR](https://near.org) and
[EigenLayer](https://www.eigenlayer.xyz), providing not only a way for
protocols to provide interoperability features by verifying state attestations
secured by staked ETH.

The architecture is comprised of two off-chain actors, the _Operators_ and the
_Aggregator_, the AVS nodes, and multiple on-chain contracts:

* on Ethereum Mainnet, there's the NFFL AVS contract set, which interacts
  directly with EigenLayer contracts.
* on rollup networks, there are NFFL verifier contracts to check
  network state attestations.
* on NEAR, there is a NEAR DA contract for each participating rollup network
  which serves as a medium for storing historical block data.

## Architecture

Below is a diagram representation of NFFL's architecture. Let's consider, as an
example, `HelloProtocol`, a very primitive protocol in which users want to send
and receive _hello_ from one network to another. In abstract terms, this is the
base feature of every bridging protocol. It's a good idea to refer to this
diagram whenever any of the interactions seems unclear.

![Full Architecture Overview](./img/full_architecture_overview.excalidraw.svg)

### Ethereum

NFFL's is enabled to provide the fast finality guarantees by leveraging the
architecture of EigenLayer _Actively Valildated Service_. EigenLayer AVS
allows the coordination of validators in distributed network towards a common
goal. EigenLayer allows validators to reuse Ethereum stake as the mechanism
for incentivization.

<!-- TODO: fix the last sentence -->

In order for NFFL to have economic security, users must first restake ETH into
EigenLayer, becoming _Restakers_. This means the NFFL architecture actually
starts on Ethereum, as the
[EigenLayer core contracts](https://github.com/Layr-Labs/eigenlayer-contracts/tree/dev/docs)
live there.

The NFFL has a set of smart contracts which, in EigenLayer terms, are called
_middleware_. The _middleware_ contracts are directly connected to the
EigenLayer core contracts. The AVS contracts facilitate the interaction between
the off-chain node with the EigenLayer protocol. Operations such as registering
as an _Operator_ (a validator) and validating task resolutions are handled by
the AVS contracts. _Restakers_ can delegate their restaked Eth to _Operators_,
who will then validate the AVS on their behalf.

### NEAR Data Availability

To settle rollup transactions on NEAR, participating rollups must post block
data to NEAR. NEAR DA is the data availability solution used for hosting the
rollup block data.

The data posted to NEAR DA is indexed by the AVS nodes. The nodes compare the
posted blocks with their own full nodes' data and agree on the network state.

The role of posting block data to NEAR DA is separated from the rollup
sequencer, into a _Relayer_ role. This Relayer constantly posts block data to
NEAR DA, providing a fast and public ledger to the current network state.
The separation of the Relayer allows for participating rollups to use the
fast finality layer without any modifications to their sequencer implementation.

Since the AVS nodes compare the data posted by the Relayer with their local
full nodes, this doesn't mean the AVS will necessarily agree with it even if 
the _Relayer_ acts maliciously

There's an example Relayer implementation, but it should slightly change
depending on the specific network and stack, as it should ideally be operated
by the sequencer.

### NFFL off-chain nodes

NFFL nodes attest to the state root of rollup after executing the block. The
individual signatures are aggregated off-chain and submitted to Ethereum and
participating rollups.

<<<<<<< HEAD
An SFFL Operator runs a full node for each of the participant networks
=======
An NFFL Operator, runs a full node for each of the participant networks
>>>>>>> b4a45eb0
(including Ethereum), as well as a NEAR full node and a NEAR DA indexer. The
simplified flow can be described through the following:

1. The indexer captures a block posted to NEAR DA for one of the networks and
   sends it to the operator node.
1. The operator node retrieves and parses the block.
1. The operator node checks if the block is the same as the one in their
   self-hosted network full node.
   1. If the blocks do not match, then the block posted by the Relayer are
      wrong and the NFFL nodes do not sign any state root.
1. The operator node, through their BLS keypair, signs a message attesting
   that, for the network in question in that block height, the state root is the
   one that was fetched.
1. The operator sends the signed message to the Aggregator.

The Aggregator collects BLS signatures from multiple NFFL nodes. When
the desired quorum of operator power (i.e. restaked amount) is reached, then
all of the signatures are aggregated into one and made available through an
API.

This aggregated signature, when validated by a program that has access to the
operator set, is the equivalent of "_A sufficient amount of operators have
agreed that, for network `N`, at block height `H`, the state root is `S`_".
By verifying the aggregated signatures a rollup can be sure of other rollup,
allowing seamless cross-chain interoperability!

Apart from voting on the state roots of rollups, NFFL operators also track
operator set updates on the AVS contracts and emit attestations for those in a
somehow similar process - instead of expecting block data externally, it simply
subscribes to Ethereum updates through its full node. The importance of that
will be discussed in [Network Registry](#network-registry).

For more details on the messaging flow, please read
[Messaging and Checkpoints](./messaging_and_checkpoints.md).

### Network Registry

The _Registry_ contract is a vital component of the NFFL architecture.
There is a _Registry_ contract on each rollup. This contract is used to verify
the state root attestations.

In order to verify the signature, the Registry contract have access to the AVS
operator set - otherwise, it can't know if a signer is an operator or not, much
less whether the attestation has passed quorum or not.

In fact NFFL Registry contracts have two roles - 1) store a copy of the
operator set and 2) verifying attestations. To keep the operator set
up to date, the Registry contract accepts attestations for operator set updates.

The operator set relies on the AVS attestations to be
up-to-date - the AVS operators themselves agree on each operator set delta.
This is an easily verifiable 'task' in terms of slashing, and implements the
cross-chain messaging necessary for communicating this from Ethereum to the
other participant networks.

The operator set update is an Aggregator task by initially, but it would not be
restricted to it - any user can submit it. Changes to this mechanism,
especially in terms of economic incentives, are planned.

### Checkpoint Tasks

As defined in the [EigenLayer AVS guidelines](https://docs.eigenlayer.xyz/eigenlayer/avs-guides/first-steps-towards-designing-an-avs),
AVS operation should be represented in terms of units of work called _Tasks_.
These tasks are defined in the AVS contracts on Ethereum. The AVS payment and
slashing are based on the operators fulfilling these tasks in a correct manner.

In the NFFL architecture, the attestations defined above are not defined as a
_Task_ - rather, they are defined as _Messages_. The _Task_ for NFFL nodes is
defined as the amalgamation of all the _Message_ types, specifically the unit
of work required from all validators is to attest on the aggregation
(more specifically _Merkleization_) of messages in a time range.

Using the merkleization of aggregated messages, the existance or non-existance
of a message in a time range is verified on Ethereum through the task response.
The verification of the aggregated message is used for slashing and payment
processing.

For more details on checkpoints, refer to
[Messaging and Checkpoints](./messaging_and_checkpoints.md).

### User Flow

<<<<<<< HEAD
Finally, how can SFFL be used by a user or protocol? The integration is
=======
Finally - how can NFFL be used by a user or protocol? The integration is
>>>>>>> b4a45eb0
actually quite simple. Let's follow the HelloProtocol example: consider a user
had sent a "hello!" message on Network #2 to Network #1, recording it on
Network #2's state.

Eventually, the block in which the message was submitted gets considered in
NFFL and a state root attestation was collected for the Network #2's state.
Through it, anyone can submit the attestation to any network, not only Network
#1, making Network #2's state available on it.

The HelloProtocol (off-chain) app would then keep track of NFFL's state and,
as such, would be able to fetch this attestation as soon as it's available.
This complexity can be simply abstracted from the user.

When the attestation is done, the protocol lets the user consume the "hello!"
on Network #1 by sumbitting a transaction that indicates the storage proof
of the message on Network #2 and the attestation from NFFL. Again, the UX is
not really impacted - the proof should also be generated in the background.

This data is then relayed by the HelloProtocol contract to the NFFL Registry
contract, which validates the attestation and checks the storage proof - and
there is our "hello!"!

In easier and UX terms, all of the parts of this integration, that
may seem strange to the user, can be simply abstracted from them. In
implementation terms, it's a matter of fetching the attestation and the proof,
as well as linking the protocol's contracts to NFFL's and relaying the fetched
data.<|MERGE_RESOLUTION|>--- conflicted
+++ resolved
@@ -86,11 +86,8 @@
 individual signatures are aggregated off-chain and submitted to Ethereum and
 participating rollups.
 
-<<<<<<< HEAD
-An SFFL Operator runs a full node for each of the participant networks
-=======
+
 An NFFL Operator, runs a full node for each of the participant networks
->>>>>>> b4a45eb0
 (including Ethereum), as well as a NEAR full node and a NEAR DA indexer. The
 simplified flow can be described through the following:
 
@@ -173,11 +170,7 @@
 
 ### User Flow
 
-<<<<<<< HEAD
-Finally, how can SFFL be used by a user or protocol? The integration is
-=======
 Finally - how can NFFL be used by a user or protocol? The integration is
->>>>>>> b4a45eb0
 actually quite simple. Let's follow the HelloProtocol example: consider a user
 had sent a "hello!" message on Network #2 to Network #1, recording it on
 Network #2's state.
