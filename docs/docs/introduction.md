--- conflicted
+++ resolved
@@ -100,11 +100,7 @@
 ```
 
 And that's it! You should be able to see each of the actors messaging each
-<<<<<<< HEAD
 other as expected. You can edit some of the test parameters in the
-=======
-other as expected. You can edit some of the test parameters in the 
->>>>>>> 32edc024
 `/config-files`.
 
 ### Running through Docker Compose
