--- conflicted
+++ resolved
@@ -8,10 +8,7 @@
     "relayer-rs",
     "operator-rs",
     "core-rs",
-<<<<<<< HEAD
     "workers",
-=======
->>>>>>> 392c1cee
 ]
 
 [workspace.package]
@@ -20,11 +17,7 @@
 repository = "https://github.com/NethermindEth/near-sffl"
 
 [workspace.dependencies]
-<<<<<<< HEAD
-alloy = { version = "0.4.2", features = ["full", "node-bindings", "rpc-types-debug", "rpc-types-trace", "json-rpc", "rpc-client", "serde", "json-abi"] }
-=======
 alloy = { version = "0.4.2", features = ["full", "node-bindings", "rpc-types-debug", "rpc-types-trace", "json-rpc", "rpc-client", "serde"] }
->>>>>>> 392c1cee
 alloy-primitives = "0.8.3"
 alloy-rpc-client = "0.4.2"
 alloy-rpc-types = "0.4.2"
